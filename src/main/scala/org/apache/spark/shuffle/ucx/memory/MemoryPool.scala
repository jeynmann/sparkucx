/*
* Copyright (C) Mellanox Technologies Ltd. 2019. ALL RIGHTS RESERVED.
* See file LICENSE for terms.
*/
package org.apache.spark.shuffle.ucx.memory

import java.io.Closeable
import java.util.concurrent.atomic.AtomicInteger
import java.util.concurrent.{ConcurrentHashMap, ConcurrentLinkedDeque}

import org.openucx.jucx.ucp.{UcpContext, UcpMemMapParams, UcpMemory}
import org.openucx.jucx.ucs.UcsConstants
<<<<<<< HEAD
import org.apache.spark.shuffle.utils.{UcxUtils, UcxLogging}
import org.apache.spark.shuffle.ucx.MemoryBlock
=======
import org.apache.spark.shuffle.utils.{UcxUtils, UcxLogging, UnsafeUtils}
import org.apache.spark.shuffle.ucx.MemoryBlock
import java.util.concurrent.Semaphore
>>>>>>> 3eb2dff6

class UcxBounceBufferMemoryBlock(private[ucx] val memory: UcpMemory, private[ucx] val refCount: AtomicInteger,
                                 private[ucx] val memPool: MemoryPool,
                                 override val address: Long, override val size: Long)
  extends MemoryBlock(address, size, memory.getMemType == UcsConstants.MEMORY_TYPE.UCS_MEMORY_TYPE_HOST) {

  override def close(): Unit = {
    memPool.put(this)
  }
}


/**
 * Base class to implement memory pool
 */
case class MemoryPool(ucxContext: UcpContext, memoryType: Int)
  extends Closeable with UcxLogging {
  protected var minBufferSize: Long = 4096L
  protected var minRegistrationSize: Long = 1024L * 1024

  protected def roundUpToTheNextPowerOf2(size: Long): Long = {
    if (size < minBufferSize) {
      minBufferSize
    } else {
      // Round up length to the nearest power of two
      var length = size
      length -= 1
      length |= length >> 1
      length |= length >> 2
      length |= length >> 4
      length |= length >> 8
      length |= length >> 16
      length += 1
      length
    }
  }

  protected val allocatorMap = new ConcurrentHashMap[Long, AllocatorStack]()

  private val memPool = this

  protected case class AllocatorStack(length: Long, memType: Int) extends Closeable {
    logInfo(s"Allocator stack of memType: $memType and size $length")
    private val stack = new ConcurrentLinkedDeque[UcxBounceBufferMemoryBlock]
    private val numAllocs = new AtomicInteger(0)
    private val memMapParams = new UcpMemMapParams().allocate().setMemoryType(memType).setLength(length)

    private[memory] def get: UcxBounceBufferMemoryBlock = {
      var result = stack.pollFirst()
      if (result == null) {
        numAllocs.incrementAndGet()
        if (length < minRegistrationSize) {
          while (result == null) {
            preallocate((minRegistrationSize / length).toInt)
            result = stack.pollFirst()
          }
        } else {
          logTrace(s"Allocating buffer of size $length.")
          val memory = ucxContext.memoryMap(memMapParams)
          result = new UcxBounceBufferMemoryBlock(memory, new AtomicInteger(1), memPool,
            memory.getAddress, length)
        }
      }
      result
    }

    private[memory] def put(block: UcxBounceBufferMemoryBlock): Unit = {
      stack.add(block)
    }

    private[memory] def preallocate(numBuffers: Int): Unit = {
      logTrace(s"PreAllocating $numBuffers of size $length, " +
        s"totalSize: ${UcxUtils.bytesToString(length * numBuffers)}.")
      val memory = ucxContext.memoryMap(
        new UcpMemMapParams().allocate().setMemoryType(memType).setLength(length * numBuffers))
      val refCount = new AtomicInteger(numBuffers)
      var offset = 0L
      (0 until numBuffers).foreach(_ => {
        stack.add(new UcxBounceBufferMemoryBlock(memory, refCount, memPool, memory.getAddress + offset, length))
        offset += length
      })
    }

    override def close(): Unit = {
      var numBuffers = 0
      stack.forEach(block => {
        block.refCount.decrementAndGet()
        if (block.memory.getNativeId != null) {
          block.memory.deregister()
        }
        numBuffers += 1
      })
      logInfo(s"Closing $numBuffers buffers of size $length." +
        s"Number of allocations: ${numAllocs.get()}. Total size: ${UcxUtils.bytesToString(length * numBuffers)}")
      stack.clear()
    }
  }

  override def close(): Unit = {
    allocatorMap.values.forEach(allocator => allocator.close())
    allocatorMap.clear()
  }

  def get(size: Long): MemoryBlock = {
    val allocatorStack = allocatorMap.computeIfAbsent(roundUpToTheNextPowerOf2(size),
      s => AllocatorStack(s, memoryType))
    val result = allocatorStack.get
    new UcxBounceBufferMemoryBlock(result.memory, result.refCount, memPool, result.address, size)
  }

  def put(mem: MemoryBlock): Unit = {
    mem match {
      case m: UcxBounceBufferMemoryBlock =>
        val allocatorStack = allocatorMap.get(roundUpToTheNextPowerOf2(mem.size))
        allocatorStack.put(m)
      case _ => logWarning(s"Unknown memory block $mem")
    }
  }

  def preAllocate(size: Long, numBuffers: Int): Unit = {
    val roundedSize = roundUpToTheNextPowerOf2(size)
    val allocatorStack = allocatorMap.computeIfAbsent(roundedSize,
      s => AllocatorStack(s, memoryType))
    allocatorStack.preallocate(numBuffers)
  }
}

class UcxHostBounceBuffersPool(ucxContext: UcpContext)
  extends MemoryPool(ucxContext, UcsConstants.MEMORY_TYPE.UCS_MEMORY_TYPE_HOST) {
  def init(minRegSize: Long, minBufSize: Long, preAllocMap: Map[Long, Int]): Unit = {
    minRegistrationSize = minRegSize
    minBufferSize = minBufSize
    preAllocMap.foreach{
      case (bufferSize, count) => preAllocate(bufferSize, count)
    }
  }
}

class UcxMemBlock(private[ucx] val memory: UcpMemory,
                  private[ucx] val allocator: UcxMemoryAllocator,
                  override val address: Long, override val size: Long)
  extends MemoryBlock(address, size,memory.getMemType ==
    UcsConstants.MEMORY_TYPE.UCS_MEMORY_TYPE_HOST) {

  private[memory] lazy val byteBuffer = UnsafeUtils.getByteBufferView(
    address, size.min(Int.MaxValue).toInt)

  def toByteBuffer() = byteBuffer.duplicate()

  override def close(): Unit = {
    allocator.deallocate(this)
  }
}

class UcxLinkedMemBlock(private[memory] val superMem: UcxLinkedMemBlock,
                        private[memory] var broMem: UcxLinkedMemBlock,
                        override private[ucx] val memory: UcpMemory,
                        override private[ucx] val allocator: UcxMemoryAllocator,
                        override val address: Long, override val size: Long)
  extends UcxMemBlock(memory, allocator, address, size) {
}

trait UcxMemoryAllocator extends Closeable {
  def allocate(): UcxMemBlock
  def deallocate(mem: UcxMemBlock): Unit
  def preallocate(numBuffers: Int): Unit = {
    (0 until numBuffers).map(x => allocate()).foreach(_.close())
  }
}

class UcxBaseMemAllocator extends UcxMemoryAllocator with UcxLogging {
  private[memory] val stack = new ConcurrentLinkedDeque[UcxMemBlock]
  private[memory] val numAllocs = new AtomicInteger(0)
  private[memory] val memMapParams = new UcpMemMapParams().allocate()
    .setMemoryType(UcsConstants.MEMORY_TYPE.UCS_MEMORY_TYPE_HOST)

  override def allocate(): UcxMemBlock = ???
  override def deallocate(mem: UcxMemBlock): Unit = ???
  override def close(): Unit = {
    var numBuffers = 0
    var length = 0L
    stack.forEach(block => {
      if (block.memory.getNativeId != null) {
        length = block.size
        block.memory.deregister()
      }
      numBuffers += 1
    })
    if (numBuffers != 0) {
      logInfo(s"Closing $numBuffers buffers size $length allocations " +
        s"${numAllocs.get()}. Total ${UcxUtils.bytesToString(length * numBuffers)}")
      stack.clear()
    }
  }
}

case class UcxLinkedMemAllocator(length: Long, minRegistrationSize: Long,
                                 next: UcxLinkedMemAllocator,
                                 ucxContext: UcpContext)
  extends UcxBaseMemAllocator() with Closeable {
  private[this] lazy val registrationSize = length.max(minRegistrationSize)
  private[this] var limit: Semaphore = _
  logInfo(s"Allocator stack size $length")
  if (next == null) {
    memMapParams.setLength(registrationSize)
  }

  override def allocate(): UcxMemBlock = {
    acquireLimit()
    var result = stack.pollFirst()
    if (result != null) {
      result
    } else if (next == null) {
      logTrace(s"Allocating buffer of size $length.")
      while (result == null) {
        numAllocs.incrementAndGet()
        val memory = ucxContext.memoryMap(memMapParams)
        val numBuffers = memory.getLength / length
        var address = memory.getAddress
        for (i <- 0L until numBuffers) {
          stack.add(new UcxLinkedMemBlock(null, null, memory, this, address, length))
          address += length
        }
        result = stack.pollFirst()
      }
      result
    } else {
      val superMem = next.allocate().asInstanceOf[UcxLinkedMemBlock]
      val address1 = superMem.address
      val address2 = address1 + length
      val block1 = new UcxLinkedMemBlock(superMem, null, superMem.memory, this,
                                         address1, length)
      val block2 = new UcxLinkedMemBlock(superMem, null, superMem.memory, this,
                                         address2, length)
      block1.broMem = block2
      block2.broMem = block1
      stack.add(block2)
      block1
    }
  }

  override def deallocate(memBlock: UcxMemBlock): Unit = {
    val block = memBlock.asInstanceOf[UcxLinkedMemBlock]
    if ((block.superMem == null) || (!stack.remove(block.broMem))) {
      stack.add(block)
    } else {
      next.deallocate(block.superMem)
    }
    releaseLimit()
  }

  def setLimit(num: Int): Unit = {
    limit = new Semaphore(num)
  }

  def acquireLimit() = if (limit != null) {
    limit.acquire(1)
  }

  def releaseLimit() = if (limit != null) {
    limit.release(1)
  }
}

case class UcxLimitedMemPool(ucxContext: UcpContext)
  extends Closeable with UcxLogging {
  private[memory] val memGroupSize = 3
  private[memory] val maxMemFactor = 1L - 1L / (1L << (memGroupSize - 1L))
  private[memory] var minBufferSize: Long = 4096L
  private[memory] var maxBufferSize: Long = 2L * 1024 * 1024 * 1024
  private[memory] var minRegistrationSize: Long = 1024L * 1024
  private[memory] var maxRegistrationSize: Long = 16L * 1024 * 1024 * 1024

  def init(minBufSize: Long, maxBufSize: Long, minRegSize: Long, maxRegSize: Long, preAllocMap: Map[Long, Int], limit: Boolean):
    Unit = {
    minBufferSize = roundUpToTheNextPowerOf2(minBufSize)
    maxBufferSize = roundUpToTheNextPowerOf2(maxBufSize)
    minRegistrationSize = roundUpToTheNextPowerOf2(minRegSize)
    maxRegistrationSize = roundUpToTheNextPowerOf2(maxRegSize * maxMemFactor)

    val memRange = (1 until 47).map(1L << _).reverse
    val minLimit = (maxRegistrationSize / maxBufferSize).max(1L)
                                                        .min(Int.MaxValue)
    logInfo(s"limit $limit buf ($minBufferSize, $maxBufferSize) reg " +
            s"($minRegistrationSize, $maxRegistrationSize)")

    for (i <- 0 until memRange.length by memGroupSize) {
      var superAllocator: UcxLinkedMemAllocator = null
      for (j <- 0 until memGroupSize.min(memRange.length - i)) {
        val memSize = memRange(i + j)
        if ((memSize >= minBufferSize) && (memSize <= maxBufferSize)) {
          val current = new UcxLinkedMemAllocator(memSize, minRegistrationSize,
                                                  superAllocator, ucxContext)
          // set limit to top allocator
          if (limit && (superAllocator == null)) {
            val memLimit = (maxRegistrationSize / memSize).min(minLimit << i)
                                                          .max(1L)
                                                          .min(Int.MaxValue)
            logDebug(s"mem $memSize limit $memLimit")
            current.setLimit(memLimit.toInt)
          }
          superAllocator = current
          allocatorMap.put(memSize, current)
        }
      }
    }
    preAllocMap.foreach{
      case (size, count) => {
        allocatorMap.get(roundUpToTheNextPowerOf2(size)).preallocate(count)
      }
    }
  }

  protected def roundUpToTheNextPowerOf2(size: Long): Long = {
    if (size < minBufferSize) {
      minBufferSize
    } else {
      // Round up length to the nearest power of two
      var length = size
      length -= 1
      length |= length >> 1
      length |= length >> 2
      length |= length >> 4
      length |= length >> 8
      length |= length >> 16
      length += 1
      length
    }
  }

  protected val allocatorMap = new ConcurrentHashMap[Long, UcxMemoryAllocator]()

  override def close(): Unit = {
    allocatorMap.values.forEach(allocator => allocator.close())
    allocatorMap.clear()
  }

  def get(size: Long): MemoryBlock = {
    allocatorMap.get(roundUpToTheNextPowerOf2(size)).allocate()
  }
}<|MERGE_RESOLUTION|>--- conflicted
+++ resolved
@@ -10,14 +10,9 @@
 
 import org.openucx.jucx.ucp.{UcpContext, UcpMemMapParams, UcpMemory}
 import org.openucx.jucx.ucs.UcsConstants
-<<<<<<< HEAD
-import org.apache.spark.shuffle.utils.{UcxUtils, UcxLogging}
-import org.apache.spark.shuffle.ucx.MemoryBlock
-=======
 import org.apache.spark.shuffle.utils.{UcxUtils, UcxLogging, UnsafeUtils}
 import org.apache.spark.shuffle.ucx.MemoryBlock
 import java.util.concurrent.Semaphore
->>>>>>> 3eb2dff6
 
 class UcxBounceBufferMemoryBlock(private[ucx] val memory: UcpMemory, private[ucx] val refCount: AtomicInteger,
                                  private[ucx] val memPool: MemoryPool,
