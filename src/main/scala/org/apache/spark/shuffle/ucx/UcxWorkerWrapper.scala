--- conflicted
+++ resolved
@@ -322,31 +322,14 @@
     }
 
     val startTime = System.nanoTime()
-<<<<<<< HEAD
-    val ep = getConnection(replyExecutor)
      worker.synchronized {
-        ep.sendAmNonBlocking(1, resultMemory.address, tagAndSizes,
+        connections(replyExecutor).sendAmNonBlocking(1, resultMemory.address, tagAndSizes,
         resultMemory.address + tagAndSizes, msgSize - tagAndSizes, 0, new UcxCallback {
           override def onSuccess(request: UcpRequest): Unit = {
             logTrace(s"Sent ${blocks.length} blocks of size: ${msgSize} " +
               s"to tag $replyTag in ${System.nanoTime() - startTime} ns.")
             resultMemory.close()
           }
-=======
-    val req = connections(replyExecutor).sendAmNonBlocking(1, resultMemory.address, tagAndSizes,
-      resultMemory.address + tagAndSizes, resultMemory.size - tagAndSizes, 0, new UcxCallback {
-        override def onSuccess(request: UcpRequest): Unit = {
-          logTrace(s"Sent ${blocks.length} blocks of size: ${resultMemory.size} " +
-            s"to tag $replyTag in ${System.nanoTime() - startTime} ns.")
-          transport.hostBounceBufferMemoryPool.put(resultMemory)
-        }
-
-        override def onError(ucsStatus: Int, errorMsg: String): Unit = {
-          logError(s"Failed to send $errorMsg")
-        }
-      }, new UcpRequestParams().setMemoryType(UcsConstants.MEMORY_TYPE.UCS_MEMORY_TYPE_HOST)
-        .setMemoryHandle(resultMemory.memory))
->>>>>>> 1b9230d7
 
           override def onError(ucsStatus: Int, errorMsg: String): Unit = {
             logError(s"Failed to send $errorMsg")
