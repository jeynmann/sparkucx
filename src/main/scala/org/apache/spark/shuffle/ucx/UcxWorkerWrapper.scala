--- conflicted
+++ resolved
@@ -409,16 +409,10 @@
         resultMemory.address + tagAndSizes, bufferSize - tagAndSizes,
         0, new UcxCallback {
           override def onSuccess(request: UcpRequest): Unit = {
-<<<<<<< HEAD
-            logTrace(s"Sent ${blocks.length} blocks of size: ${bufferSize} " +
-              s"to tag $replyTag in ${System.nanoTime() - startTime} ns.")
-            resultMemory.close()
-=======
             logTrace(s"Sent ${blocks.length} blocks of size: ${resultMemory.size} " +
               s"to tag $replyTag in ${System.nanoTime() - startTime} ns read " +
               s"${startTime - readTime} ns")
-            transport.hostBounceBufferMemoryPool.put(resultMemory)
->>>>>>> bb4eeb5a
+            resultMemory.close()
           }
           override def onError(ucsStatus: Int, errorMsg: String): Unit = {
             logError(s"Failed to send $errorMsg")
