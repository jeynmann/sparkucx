/*
* Copyright (C) Mellanox Technologies Ltd. 2020. ALL RIGHTS RESERVED.
* See file LICENSE for terms.
*/
package org.apache.spark.shuffle.ucx

import java.io.RandomAccessFile
import java.nio.ByteBuffer
import java.util.concurrent.{ConcurrentHashMap, ConcurrentLinkedQueue}

import org.apache.spark.shuffle.IndexShuffleBlockResolver
import org.apache.spark.shuffle.utils.UnsafeUtils

class FileBackedMemoryBlock(baseAddress: Long, baseSize: Long, address: Long, size: Long)
  extends MemoryBlock(address, size) {
  override def close(): Unit = {
    UnsafeUtils.munmap(baseAddress, baseSize)
  }
}

/**
 * Mapper entry point for UcxShuffle plugin. Performs memory registration
 * of data and index files and publish addresses to driver metadata buffer.
 */
abstract class CommonUcxShuffleBlockResolver(ucxShuffleManager: CommonUcxShuffleManager)
  extends IndexShuffleBlockResolver(ucxShuffleManager.conf) {

  private val openFds = new ConcurrentHashMap[ShuffleId, ConcurrentLinkedQueue[RandomAccessFile]]()
<<<<<<< HEAD
  private[this] lazy val transport = ucxShuffleManager.awaitUcxTransport
=======
  private[ucx] lazy val transport = ucxShuffleManager.awaitUcxTransport
>>>>>>> e5a67421

  /**
   * Mapper commit protocol extension. Register index and data files and publish all needed
   * metadata to driver.
   */
  def writeIndexFileAndCommitCommon(shuffleId: ShuffleId, mapId: Int,
                                    lengths: Array[Long], dataBackFile: RandomAccessFile): Unit = {
    openFds.computeIfAbsent(shuffleId, (_: ShuffleId) => new ConcurrentLinkedQueue[RandomAccessFile]())
    openFds.get(shuffleId).add(dataBackFile)
    var offset = 0L
    val channel = dataBackFile.getChannel
    for ((blockLength, reduceId) <- lengths.zipWithIndex) {
      if (blockLength > 0) {
        val blockId = UcxShuffleBockId(shuffleId, mapId ,reduceId)
        val block = new Block {
          private val fileOffset = offset

          override def getBlock(byteBuffer: ByteBuffer): Unit = {
            channel.read(byteBuffer, fileOffset)
          }

          override def getSize: Long = blockLength
        }
        transport.register(blockId, block)
        offset += blockLength
      }
    }
  }

  def removeShuffle(shuffleId: Int): Unit = {
    val fds = openFds.remove(shuffleId)
    if (fds != null) {
      fds.forEach(f => f.close())
    }
    if (ucxShuffleManager.ucxTransport != null) {
      ucxShuffleManager.ucxTransport.unregisterShuffle(shuffleId)
    }
  }

  override def stop(): Unit = {
    if (ucxShuffleManager.ucxTransport != null) {
      ucxShuffleManager.ucxTransport.unregisterAllBlocks()
    }
  }
}<|MERGE_RESOLUTION|>--- conflicted
+++ resolved
@@ -26,11 +26,7 @@
   extends IndexShuffleBlockResolver(ucxShuffleManager.conf) {
 
   private val openFds = new ConcurrentHashMap[ShuffleId, ConcurrentLinkedQueue[RandomAccessFile]]()
-<<<<<<< HEAD
-  private[this] lazy val transport = ucxShuffleManager.awaitUcxTransport
-=======
   private[ucx] lazy val transport = ucxShuffleManager.awaitUcxTransport
->>>>>>> e5a67421
 
   /**
    * Mapper commit protocol extension. Register index and data files and publish all needed
