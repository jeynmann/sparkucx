/*
 * Copyright (C) 2022, NVIDIA CORPORATION & AFFILIATES. ALL RIGHTS RESERVED.
 * See file LICENSE for terms.
 */
package org.apache.spark.shuffle.ucx

import org.apache.spark.SparkEnv
import org.apache.spark.internal.Logging
import org.apache.spark.shuffle.ucx.memory.UcxHostBounceBuffersPool
import org.apache.spark.shuffle.ucx.rpc.GlobalWorkerRpcThread
import org.apache.spark.shuffle.ucx.utils.{SerializableDirectBuffer, SerializationUtils}
import org.apache.spark.shuffle.utils.UnsafeUtils
import org.apache.spark.util.ThreadUtils
import org.openucx.jucx.UcxException
import org.openucx.jucx.ucp._
import org.openucx.jucx.ucs.UcsConstants

import java.lang.ThreadLocal
import java.net.InetSocketAddress
import java.nio.ByteBuffer
import java.util.concurrent.atomic.AtomicInteger
import java.util.concurrent.ExecutorService
import scala.collection.concurrent.TrieMap
import scala.collection.mutable

class UcxRequest(private var request: UcpRequest, stats: OperationStats)
  extends Request {

  private[ucx] var completed = false

  override def isCompleted: Boolean = completed || ((request != null) && request.isCompleted)

  override def getStats: Option[OperationStats] = Some(stats)

  private[ucx] def setRequest(request: UcpRequest): Unit = {
    this.request = request
  }
}

class UcxStats extends OperationStats {
  private[ucx] val startTime = System.nanoTime()
  private[ucx] var amHandleTime = 0L
  private[ucx] var endTime: Long = 0L
  private[ucx] var receiveSize: Long = 0L

  /**
   * Time it took from operation submit to callback call.
   * This depends on [[ ShuffleTransport.progress() ]] calls,
   * and does not indicate actual data transfer time.
   */
  override def getElapsedTimeNs: Long = endTime - startTime

  /**
   * Indicates number of valid bytes in receive memory
   */
  override def recvSize: Long = receiveSize
}

case class UcxShuffleBockId(shuffleId: Int, mapId: Int, reduceId: Int) extends BlockId {
  override def serializedSize: Int = 12

  override def serialize(byteBuffer: ByteBuffer): Unit = {
    byteBuffer.putInt(shuffleId)
    byteBuffer.putInt(mapId)
    byteBuffer.putInt(reduceId)
  }
}

object UcxShuffleBockId {
  def deserialize(byteBuffer: ByteBuffer): UcxShuffleBockId = {
    val shuffleId = byteBuffer.getInt
    val mapId = byteBuffer.getInt
    val reduceId = byteBuffer.getInt
    UcxShuffleBockId(shuffleId, mapId, reduceId)
  }
}

class UcxShuffleTransport(var ucxShuffleConf: UcxShuffleConf = null, var executorId: Long = 0) extends ShuffleTransport
  with Logging {
  @volatile private var initialized: Boolean = false
  @volatile private var running: Boolean = true
  private[ucx] var ucxContext: UcpContext = _
  private var globalWorker: UcpWorker = _
  private var listener: UcpListener = _
  private val ucpWorkerParams = new UcpWorkerParams().requestThreadSafety()
  val endpoints = mutable.Set.empty[UcpEndpoint]
  val executorAddresses = new TrieMap[ExecutorId, ByteBuffer]
  
  private var allocatedClientWorkers: Array[UcxWorkerWrapper] = _
  private var clientWorkerId = new AtomicInteger()
  // private var clientLocal = new ThreadLocal[UcxWorkerWrapper] = _
  
  private var allocatedServerWorkers: Array[UcxWorkerWrapper] = _
  private val serverWorkerId = new AtomicInteger()
  
  private val registeredBlocks = new TrieMap[BlockId, Block]
  private var progressExecutors: ExecutorService = _
  private var replyExecutors: ExecutorService = _

  var hostBounceBufferMemoryPool: UcxHostBounceBuffersPool = _

  //
  private[ucx] val pollSend = new PsMonitor
  private[ucx] val pollRecv = new PsMonitor
  private[ucx] val flySend = new PsMonitor
  private[ucx] val flyRecv = new PsMonitor
  private[ucx] val synSend = new PsMonitor
  private[ucx] val synRecv = new PsMonitor
  // private[ucx] val txBps = new BpsMonitor
  // private[ucx] val rxBps = new BpsMonitor

  private[ucx] var monitorRun = new java.util.concurrent.CountDownLatch(1)
  private[ucx] val monitor = new MonitorThread

  class MonitorThread extends Thread {
    override def run(): Unit = {
      monitorRun.await
      while (!isInterrupted) {
          // logInfo(s"@D pollSend->$pollSend pollRecv->$pollRecv flySend->$flySend flyRecv->$flyRecv txBps->$txBps rxBps->$rxBps")
          val stamp = System.currentTimeMillis()
          logInfo(s"@D synSend->${synSend.currentStats(stamp).toSeq} synRecv->${synRecv.currentStats(stamp).toSeq} pollSend->${pollSend.currentStats(stamp).toSeq} flyRecv->${flyRecv.currentStats(stamp).toSeq} flySend->${flySend.currentStats(stamp).toSeq} pollRecv->${pollRecv.currentStats(stamp).toSeq}")
          Thread.sleep(1000)
      }
    }
  }

  private[ucx] def startMon(): Unit = {
    monitor.start
  }

  private[ucx] def closeMon(): Unit = {
    monitor.interrupt()
    logInfo(s"@D pollSend->${pollSend.id.aggregate} pollRecv->${pollRecv.id.aggregate}")
  }

  /* private[ucx]  */def runMon(): Unit = {
    monitorRun.countDown
  }
  //
  private val errorHandler = new UcpEndpointErrorHandler {
    override def onError(ucpEndpoint: UcpEndpoint, errorCode: Int, errorString: String): Unit = {
      if (errorCode == UcsConstants.STATUS.UCS_ERR_CONNECTION_RESET) {
        logWarning(s"Connection closed on ep: $ucpEndpoint")
      } else {
        logError(s"Ep $ucpEndpoint got an error: $errorString")
      }
      endpoints.remove(ucpEndpoint)
      ucpEndpoint.close()
    }
  }

  class ProgressTask(worker: UcpWorker) extends Runnable {
    override def run(): Unit = {
      val useWakeup = ucxShuffleConf.useWakeup
      while (running) {
        worker.synchronized {
          while (worker.progress != 0) {}
        }
        if (useWakeup) {
          worker.waitForEvents()
        }
      }
    }
  }

  override def init(): ByteBuffer = {
    if (ucxShuffleConf == null) {
      ucxShuffleConf = new UcxShuffleConf(SparkEnv.get.conf)
    }

    val numEndpoints = ucxShuffleConf.numWorkers *
      ucxShuffleConf.getSparkConf.getInt("spark.executor.instances", 1) *
      ucxShuffleConf.numListenerThreads // Each listener thread creates backward endpoint
    logInfo(s"Creating UCX context with an estimated number of endpoints: $numEndpoints")

    val params = new UcpParams().requestAmFeature().setMtWorkersShared(true).setEstimatedNumEps(numEndpoints)
      .requestAmFeature().setConfig("USE_MT_MUTEX", "yes")

    if (ucxShuffleConf.useWakeup) {
      params.requestWakeupFeature()
      ucpWorkerParams.requestWakeupRX().requestWakeupTX().requestWakeupEdge()
    }

    ucxContext = new UcpContext(params)
    globalWorker = ucxContext.newWorker(ucpWorkerParams)
    hostBounceBufferMemoryPool = new UcxHostBounceBuffersPool(ucxShuffleConf, ucxContext)

<<<<<<< HEAD
    // replyExecutors = Executors.newFixedThreadPool(ucxShuffleConf.numListenerThreads)
    replyExecutors = Executors.newWorkStealingPool(ucxShuffleConf.numListenerThreads)
    progressExecutors = Executors.newFixedThreadPool(
      ucxShuffleConf.numListenerThreads + ucxShuffleConf.numWorkers + 1)
=======
    // replyExecutors = ThreadUtils.newDaemonFixedThreadPool(ucxShuffleConf.numListenerThreads)
    replyExecutors = ThreadUtils.newForkJoinPool(
      "UCX-listener", ucxShuffleConf.numListenerThreads)
    progressExecutors = ThreadUtils.newDaemonFixedThreadPool(
      ucxShuffleConf.numListenerThreads + ucxShuffleConf.numWorkers + 1, "UCX-progress")
>>>>>>> 57e73088

    allocatedServerWorkers = new Array[UcxWorkerWrapper](ucxShuffleConf.numListenerThreads)
    logInfo(s"Allocating ${ucxShuffleConf.numListenerThreads} server workers")
    for (i <- 0 until ucxShuffleConf.numListenerThreads) {
      val worker = ucxContext.newWorker(ucpWorkerParams)
      allocatedServerWorkers(i) = UcxWorkerWrapper(worker, this, isClientWorker = false, i.toLong)
      progressExecutors.submit(new ProgressTask(worker))
    }

    val Array(host, port) = ucxShuffleConf.listenerAddress.split(":")
    listener = globalWorker.newListener(new UcpListenerParams().setSockAddr(
      new InetSocketAddress(host, port.toInt))
      .setConnectionHandler((ucpConnectionRequest: UcpConnectionRequest) => {
        endpoints.add(globalWorker.newEndpoint(new UcpEndpointParams().setConnectionRequest(ucpConnectionRequest)
          .setPeerErrorHandlingMode().setErrorHandler(errorHandler)
          .setName(s"Endpoint to ${ucpConnectionRequest.getClientId}")))
      }))
    // Main RPC thread. Submit each RPC request to separate thread and send reply back from separate worker.
    globalWorker.setAmRecvHandler(0, (headerAddress: Long, headerSize: Long, amData: UcpAmData, _: UcpEndpoint) => {
      val header = UnsafeUtils.getByteBufferView(headerAddress, headerSize.toInt)
      val replyTag = header.getInt
      val replyExecutor = header.getLong
      handleFetchBlockRequest(replyTag, amData, replyExecutor)
      UcsConstants.STATUS.UCS_INPROGRESS
    }, UcpConstants.UCP_AM_FLAG_PERSISTENT_DATA | UcpConstants.UCP_AM_FLAG_WHOLE_MSG )
    // AM to get worker address for client worker and connect server workers to it
    globalWorker.setAmRecvHandler(1, (headerAddress: Long, headerSize: Long, amData: UcpAmData,
                                      _: UcpEndpoint) => {
      val header = UnsafeUtils.getByteBufferView(headerAddress, headerSize.toInt)
      val executorId = header.getLong
      val workerAddress = UnsafeUtils.getByteBufferView(amData.getDataAddress, amData.getLength.toInt)
      connectServerWorkers(executorId, workerAddress)
      UcsConstants.STATUS.UCS_OK
    }, UcpConstants.UCP_AM_FLAG_WHOLE_MSG)
    progressExecutors.submit(new ProgressTask(globalWorker))

    allocatedClientWorkers = new Array[UcxWorkerWrapper](ucxShuffleConf.numWorkers)
    logInfo(s"Allocating ${ucxShuffleConf.numWorkers} client workers")
    for (i <- 0 until ucxShuffleConf.numWorkers) {
      val clientId: Long = ((i.toLong + 1L) << 32) | executorId
      ucpWorkerParams.setClientId(clientId)
      val worker = ucxContext.newWorker(ucpWorkerParams)
      allocatedClientWorkers(i) = UcxWorkerWrapper(worker, this, isClientWorker = true, clientId)
      progressExecutors.submit(new ProgressTask(worker))
    }

    startMon()
    initialized = true
    logInfo(s"Started listener on ${listener.getAddress}")
    SerializationUtils.serializeInetAddress(listener.getAddress)
  }

  /**
   * Close all transport resources
   */
  override def close(): Unit = {
    closeMon()
    if (initialized) {
      endpoints.foreach(_.closeNonBlockingForce())
      endpoints.clear()

      hostBounceBufferMemoryPool.close()

      allocatedClientWorkers.foreach(_.close)

      if (listener != null) {
        listener.close()
        listener = null
      }

      if (globalWorker != null) {
        globalWorker.close()
        globalWorker = null
      }

      allocatedServerWorkers.foreach(_.close)
      running = false
      replyExecutors.shutdown()
      progressExecutors.shutdown()
      if (ucxContext != null) {
        ucxContext.close()
        ucxContext = null
      }
    }
  }

  /**
   * Add executor's worker address. For standalone testing purpose and for implementations that makes
   * connection establishment outside of UcxShuffleManager.
   */
  override def addExecutor(executorId: ExecutorId, workerAddress: ByteBuffer): Unit = {
    executorAddresses.put(executorId, workerAddress)
    allocatedClientWorkers.foreach(_.getConnection(executorId))
  }

  def addExecutors(executorIdsToAddress: Map[ExecutorId, SerializableDirectBuffer]): Unit = {
    executorIdsToAddress.foreach {
      case (executorId, address) => executorAddresses.put(executorId, address.value)
    }
  }

  def preConnect(): Unit = {
    allocatedClientWorkers.foreach(_.preconnect())
  }

  /**
   * Remove executor from communications.
   */
  override def removeExecutor(executorId: Long): Unit = executorAddresses.remove(executorId)

  /**
   * Registers blocks using blockId on SERVER side.
   */
  override def register(blockId: BlockId, block: Block): Unit = {
    registeredBlocks.put(blockId, block)
  }

  /**
   * Change location of underlying blockId in memory
   */
  override def mutate(blockId: BlockId, newBlock: Block, callback: OperationCallback): Unit = {
    unregister(blockId)
    register(blockId, newBlock)
    callback.onComplete(new OperationResult {
      override def getStatus: OperationStatus.Value = OperationStatus.SUCCESS

      override def getError: TransportError = null

      override def getStats: Option[OperationStats] = None

      override def getData: MemoryBlock = newBlock.getMemoryBlock
    })

  }

  /**
   * Indicate that this blockId is not needed any more by an application.
   * Note: this is a blocking call. On return it's safe to free blocks memory.
   */
  override def unregister(blockId: BlockId): Unit = {
    registeredBlocks.remove(blockId)
  }

  def unregisterShuffle(shuffleId: Int): Unit = {
    registeredBlocks.keysIterator.foreach(bid =>
      if (bid.asInstanceOf[UcxShuffleBockId].shuffleId == shuffleId) {
        registeredBlocks.remove(bid)
      }
    )
  }

  def unregisterAllBlocks(): Unit = {
    registeredBlocks.clear()
  }

  /**
   * Batch version of [[ fetchBlocksByBlockIds ]].
   */
  override def fetchBlocksByBlockIds(executorId: ExecutorId, blockIds: Seq[BlockId],
                                     resultBufferAllocator: BufferAllocator,
                                     callbacks: Seq[OperationCallback]): Unit = {
    selectClientWorker.fetchBlocksByBlockIds(
        executorId, blockIds, resultBufferAllocator, callbacks)
    runMon
  }

  def connectServerWorkers(executorId: ExecutorId, workerAddress: ByteBuffer): Unit = {
    allocatedServerWorkers.foreach(_.connectByWorkerAddress(executorId, workerAddress))
  }

  def handleFetchBlockRequest(replyTag: Int, amData: UcpAmData, replyExecutor: Long): Unit = {
    replyExecutors.submit(new Runnable {
      override def run = {
        val buffer = UnsafeUtils.getByteBufferView(amData.getDataAddress, amData.getLength.toInt)
        val blockIds = mutable.ArrayBuffer.empty[BlockId]

        val sendTime = buffer.getLong()
        flySend.add(System.currentTimeMillis - sendTime)
        // 1. Deserialize blockIds from header
        while (buffer.remaining() > 8) {
          val blockId = UcxShuffleBockId.deserialize(buffer)
          if (!registeredBlocks.contains(blockId)) {
            throw new UcxException(s"$blockId is not registered")
          }
          blockIds += blockId
        }
        amData.close()

        val blocks = blockIds.map(bid => registeredBlocks(bid))

        selectServerWorker.handleFetchBlockRequest(blocks, replyTag, replyExecutor)
      }
    })
  }

  // @inline
  // def selectClientWorker(): UcxWorkerWrapper = Option(clientLocal.get) match {
  //   case Some(client) => client
  //   case None => 
  //     val client = allocatedClientWorkers(
  //       (clientWorkerId.incrementAndGet() % allocatedClientWorkers.length).abs)
  //     clientLocal.set(client)
  //     client
  // }

  @inline
  def selectClientWorker(): UcxWorkerWrapper = allocatedClientWorkers(
    (clientWorkerId.incrementAndGet() % allocatedClientWorkers.length).abs)

  @inline
  def selectServerWorker(): UcxWorkerWrapper = allocatedServerWorkers(
    (serverWorkerId.incrementAndGet() % allocatedServerWorkers.length).abs)

  /**
   * Progress outstanding operations. This routine is blocking (though may poll for event).
   * It's required to call this routine within same thread that submitted [[ fetchBlocksByBlockIds ]].
   *
   * Return from this method guarantees that at least some operation was progressed.
   * But not guaranteed that at least one [[ fetchBlocksByBlockIds ]] completed!
   */
  override def progress(): Unit = {
  }
}<|MERGE_RESOLUTION|>--- conflicted
+++ resolved
@@ -185,18 +185,11 @@
     globalWorker = ucxContext.newWorker(ucpWorkerParams)
     hostBounceBufferMemoryPool = new UcxHostBounceBuffersPool(ucxShuffleConf, ucxContext)
 
-<<<<<<< HEAD
-    // replyExecutors = Executors.newFixedThreadPool(ucxShuffleConf.numListenerThreads)
-    replyExecutors = Executors.newWorkStealingPool(ucxShuffleConf.numListenerThreads)
-    progressExecutors = Executors.newFixedThreadPool(
-      ucxShuffleConf.numListenerThreads + ucxShuffleConf.numWorkers + 1)
-=======
     // replyExecutors = ThreadUtils.newDaemonFixedThreadPool(ucxShuffleConf.numListenerThreads)
     replyExecutors = ThreadUtils.newForkJoinPool(
       "UCX-listener", ucxShuffleConf.numListenerThreads)
     progressExecutors = ThreadUtils.newDaemonFixedThreadPool(
       ucxShuffleConf.numListenerThreads + ucxShuffleConf.numWorkers + 1, "UCX-progress")
->>>>>>> 57e73088
 
     allocatedServerWorkers = new Array[UcxWorkerWrapper](ucxShuffleConf.numListenerThreads)
     logInfo(s"Allocating ${ucxShuffleConf.numListenerThreads} server workers")
