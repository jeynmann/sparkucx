--- conflicted
+++ resolved
@@ -86,11 +86,7 @@
   val executorAddresses = new TrieMap[ExecutorId, ByteBuffer]
 
   private var allocatedClientWorkers: Array[UcxWorkerWrapper] = _
-  private var clientWorkerId = new AtomicInteger()
-
   private var allocatedServerWorkers: Array[UcxWorkerWrapper] = _
-  private val serverWorkerId = new AtomicInteger()
-  private var serverLocal = new ThreadLocal[UcxWorkerWrapper]
 
   private val registeredBlocks = new TrieMap[BlockId, Block]
   private var progressThread: Thread = _
@@ -283,12 +279,7 @@
   }
 
   def connectServerWorkers(executorId: ExecutorId, workerAddress: ByteBuffer): Unit = {
-<<<<<<< HEAD
-    allocatedServerWorkers.foreach(
-      _.connectByWorkerAddress(executorId, workerAddress))
-=======
     allocatedServerWorkers.foreach(w => w.connectByWorkerAddress(executorId, workerAddress))
->>>>>>> 1b9230d7
   }
 
   def handleFetchBlockRequest(replyTag: Int, blockIds: Seq[BlockId],
@@ -304,17 +295,11 @@
 
   @inline
   def selectClientWorker(): UcxWorkerWrapper = allocatedClientWorkers(
-    (clientWorkerId.incrementAndGet() % allocatedClientWorkers.length).abs)
+    (Thread.currentThread().getId % allocatedClientWorkers.length).toInt)
 
   @inline
-  def selectServerWorker(): UcxWorkerWrapper = Option(serverLocal.get) match {
-    case Some(server) => server
-    case None =>
-      val server = allocatedServerWorkers(
-        (serverWorkerId.incrementAndGet() % allocatedServerWorkers.length).abs)
-      serverLocal.set(server)
-      server
-  }
+  def selectServerWorker(): UcxWorkerWrapper = allocatedServerWorkers(
+    (Thread.currentThread().getId % allocatedServerWorkers.length).toInt)
 
   /**
    * Progress outstanding operations. This routine is blocking (though may poll for event).
