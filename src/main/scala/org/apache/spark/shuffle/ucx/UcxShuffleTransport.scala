--- conflicted
+++ resolved
@@ -84,21 +84,12 @@
   val endpoints = mutable.Set.empty[UcpEndpoint]
   val executorAddresses = new TrieMap[ExecutorId, ByteBuffer]
 
-<<<<<<< HEAD
-  private val localWorker = new ThreadLocal[UcxWorkerWrapper] {
-    override def initialValue = null
-  }
-
-  private var allocatedClientWorkers: Array[UcxWorkerWrapper] = _
-  private val clientWorkerIds = new ArrayBlockingQueue[Int](ucxShuffleConf.numWorkers)
-=======
   // private val localWorker = new ThreadLocal[UcxWorkerWrapper] {
   //   override def initialValue = null
   // }
 
   private var allocatedClientWorkers: Array[UcxWorkerWrapper] = _
   // private val clientWorkerId = new AtomicInteger()
->>>>>>> 731d5d86
 
   private var allocatedServerThreads: Array[UcxWorkerThread] = _
   private val serverThreadId = new AtomicInteger()
@@ -169,7 +160,6 @@
       ucpWorkerParams.setClientId(clientId)
       val worker = ucxContext.newWorker(ucpWorkerParams)
       allocatedClientWorkers(i) = UcxWorkerWrapper(worker, this, isClientWorker = true, clientId)
-      clientWorkerIds.offer(i)
     }
 
     initialized = true
@@ -332,33 +322,6 @@
           case Some(req) => server.submit(req)
           case None => {}
         }
-<<<<<<< HEAD
-      }
-    })
-  }
-
-  def selectLocalWorker(): UcxWorkerWrapper = {
-    Option(localWorker.get()) match {
-      case Some(worker) => worker
-      case None => {
-        val worker = allocatedClientWorkers(clientWorkerIds.poll())
-        localWorker.set(worker)
-        worker
-      }
-    }
-  }
-
-  def releaseLocalWorker(): Unit = {
-    Option(localWorker.get()) match {
-      case Some(worker) => {
-        clientWorkerIds.offer((worker.id >> 32).toInt - 1)
-        localWorker.set(null)
-      }
-      case None => {}
-    }
-  }
-
-=======
       }
     })
   }
@@ -389,7 +352,6 @@
   //   }
   // }
 
->>>>>>> 731d5d86
   def selectServerThread(): UcxWorkerThread = {
     allocatedServerThreads(
       (serverThreadId.incrementAndGet() % allocatedServerThreads.length).abs)
