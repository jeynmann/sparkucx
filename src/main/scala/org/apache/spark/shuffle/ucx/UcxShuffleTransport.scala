/*
 * Copyright (C) 2022, NVIDIA CORPORATION & AFFILIATES. ALL RIGHTS RESERVED.
 * See file LICENSE for terms.
 */
package org.apache.spark.shuffle.ucx

import org.apache.spark.SparkEnv
import org.apache.spark.internal.Logging
import org.apache.spark.shuffle.ucx.memory.UcxHostBounceBuffersPool
import org.apache.spark.shuffle.ucx.rpc.GlobalWorkerRpcThread
import org.apache.spark.shuffle.ucx.utils.{SerializableDirectBuffer, SerializationUtils}
import org.apache.spark.shuffle.utils.UnsafeUtils
<<<<<<< HEAD
import org.apache.spark.util.Utils
=======
>>>>>>> b06e6163
import org.apache.spark.util.ThreadUtils
import org.apache.spark.network.netty.SparkTransportConf
import org.openucx.jucx.UcxException
import org.openucx.jucx.ucp._
import org.openucx.jucx.ucs.UcsConstants

import java.net.InetSocketAddress
import java.nio.ByteBuffer
import java.util.concurrent.atomic.AtomicInteger
import java.util.concurrent.ExecutorService
import scala.collection.concurrent.TrieMap
import scala.collection.mutable

class UcxRequest(private var request: UcpRequest, stats: OperationStats)
  extends Request {

  private[ucx] var completed = false

  override def isCompleted: Boolean = completed || ((request != null) && request.isCompleted)

  override def getStats: Option[OperationStats] = Some(stats)

  private[ucx] def setRequest(request: UcpRequest): Unit = {
    this.request = request
  }
}

class UcxStats extends OperationStats {
  private[ucx] val startTime = System.nanoTime()
  private[ucx] var amHandleTime = 0L
  private[ucx] var endTime: Long = 0L
  private[ucx] var receiveSize: Long = 0L

  /**
   * Time it took from operation submit to callback call.
   * This depends on [[ ShuffleTransport.progress() ]] calls,
   * and does not indicate actual data transfer time.
   */
  override def getElapsedTimeNs: Long = endTime - startTime

  /**
   * Indicates number of valid bytes in receive memory
   */
  override def recvSize: Long = receiveSize
}

case class UcxShuffleBockId(shuffleId: Int, mapId: Int, reduceId: Int) extends BlockId {
  override def serializedSize: Int = 12

  override def serialize(byteBuffer: ByteBuffer): Unit = {
    byteBuffer.putInt(shuffleId)
    byteBuffer.putInt(mapId)
    byteBuffer.putInt(reduceId)
  }
}

object UcxShuffleBockId {
  def deserialize(byteBuffer: ByteBuffer): UcxShuffleBockId = {
    val shuffleId = byteBuffer.getInt
    val mapId = byteBuffer.getInt
    val reduceId = byteBuffer.getInt
    UcxShuffleBockId(shuffleId, mapId, reduceId)
  }
}

class UcxShuffleTransport(var ucxShuffleConf: UcxShuffleConf = null, var executorId: Long = 0) extends ShuffleTransport
  with Logging {
  @volatile private var initialized: Boolean = false
  private[ucx] var ucxContext: UcpContext = _
  private var globalWorker: UcpWorker = _
  private var listener: UcpListener = _
  private val ucpWorkerParams = new UcpWorkerParams().requestThreadSafety()
  val endpoints = mutable.Set.empty[UcpEndpoint]
  val executorAddresses = new TrieMap[ExecutorId, ByteBuffer]

  private var allocatedClientWorkers: Array[UcxWorkerWrapper] = _
  private var clientWorkerId = new AtomicInteger()

  private var allocatedServerWorkers: Array[UcxWorkerWrapper] = _
  private val serverWorkerId = new AtomicInteger()
  private var serverLocal = new ThreadLocal[UcxWorkerWrapper]

  private val registeredBlocks = new TrieMap[BlockId, Block]
  private var progressThread: Thread = _

  var hostBounceBufferMemoryPool: UcxHostBounceBuffersPool = _

  private[spark] lazy val replyThreadPool = ThreadUtils.newForkJoinPool(
    "UcxListenerThread", ucxShuffleConf.numListenerThreads)
  private[spark] lazy val sparkTransportConf = SparkTransportConf.fromSparkConf(
    ucxShuffleConf, "shuffle", ucxShuffleConf.numWorkers)

  private val errorHandler = new UcpEndpointErrorHandler {
    override def onError(ucpEndpoint: UcpEndpoint, errorCode: Int, errorString: String): Unit = {
      if (errorCode == UcsConstants.STATUS.UCS_ERR_CONNECTION_RESET) {
        logWarning(s"Connection closed on ep: $ucpEndpoint")
      } else {
        logError(s"Ep $ucpEndpoint got an error: $errorString")
      }
      endpoints.remove(ucpEndpoint)
      ucpEndpoint.close()
    }
  }

  override def init(): ByteBuffer = {
    if (ucxShuffleConf == null) {
      ucxShuffleConf = new UcxShuffleConf(SparkEnv.get.conf)
    }

    val numEndpoints = ucxShuffleConf.numWorkers *
      ucxShuffleConf.getSparkConf.getInt("spark.executor.instances", 1) *
      ucxShuffleConf.numListenerThreads // Each listener thread creates backward endpoint
    logInfo(s"Creating UCX context with an estimated number of endpoints: $numEndpoints")

    val params = new UcpParams().requestAmFeature().setMtWorkersShared(true).setEstimatedNumEps(numEndpoints)
      .requestAmFeature().setConfig("USE_MT_MUTEX", "yes")

    if (ucxShuffleConf.useWakeup) {
      params.requestWakeupFeature()
      ucpWorkerParams.requestWakeupRX().requestWakeupTX().requestWakeupEdge()
    }

    ucxContext = new UcpContext(params)
    globalWorker = ucxContext.newWorker(ucpWorkerParams)
    hostBounceBufferMemoryPool = new UcxHostBounceBuffersPool(ucxContext)
    hostBounceBufferMemoryPool.init(ucxShuffleConf.minRegistrationSize,
      ucxShuffleConf.minBufferSize,
      ucxShuffleConf.preallocateBuffersMap)

    allocatedServerWorkers = new Array[UcxWorkerWrapper](ucxShuffleConf.numListenerThreads)
    logInfo(s"Allocating ${ucxShuffleConf.numListenerThreads} server workers")
    for (i <- 0 until ucxShuffleConf.numListenerThreads) {
      val worker = ucxContext.newWorker(ucpWorkerParams)
      allocatedServerWorkers(i) = UcxWorkerWrapper(worker, this, isClientWorker = false, i.toLong)
    }

    val Array(host, port) = ucxShuffleConf.listenerAddress.split(":")
    listener = globalWorker.newListener(new UcpListenerParams().setSockAddr(
      new InetSocketAddress(Utils.localCanonicalHostName, port.toInt))
      .setConnectionHandler((ucpConnectionRequest: UcpConnectionRequest) => {
        endpoints.add(globalWorker.newEndpoint(new UcpEndpointParams().setConnectionRequest(ucpConnectionRequest)
          .setPeerErrorHandlingMode().setErrorHandler(errorHandler)
          .setName(s"Endpoint to ${ucpConnectionRequest.getClientId}")))
      }))

    progressThread = new GlobalWorkerRpcThread(globalWorker, this)
    progressThread.start()

    allocatedClientWorkers = new Array[UcxWorkerWrapper](ucxShuffleConf.numWorkers)
    logInfo(s"Allocating ${ucxShuffleConf.numWorkers} client workers")
    for (i <- 0 until ucxShuffleConf.numWorkers) {
      val clientId: Long = ((i.toLong + 1L) << 32) | executorId
      ucpWorkerParams.setClientId(clientId)
      val worker = ucxContext.newWorker(ucpWorkerParams)
      allocatedClientWorkers(i) = UcxWorkerWrapper(worker, this, isClientWorker = true, clientId)
    }

    allocatedServerWorkers.foreach(_.progressStart())
    allocatedClientWorkers.foreach(_.progressStart())
    initialized = true
    logInfo(s"Started listener on ${listener.getAddress}")
    SerializationUtils.serializeInetAddress(listener.getAddress)
  }

  /**
   * Close all transport resources
   */
  override def close(): Unit = {
    if (initialized) {
      endpoints.foreach(_.closeNonBlockingForce())
      endpoints.clear()

      hostBounceBufferMemoryPool.close()

      allocatedClientWorkers.foreach(_.close())
      allocatedServerWorkers.foreach(_.close())

      if (listener != null) {
        listener.close()
        listener = null
      }

      if (globalWorker != null) {
        globalWorker.close()
        globalWorker = null
      }

      if (ucxContext != null) {
        ucxContext.close()
        ucxContext = null
      }
    }
  }

  /**
   * Add executor's worker address. For standalone testing purpose and for implementations that makes
   * connection establishment outside of UcxShuffleManager.
   */
  override def addExecutor(executorId: ExecutorId, workerAddress: ByteBuffer): Unit = {
    executorAddresses.put(executorId, workerAddress)
    allocatedClientWorkers.foreach(_.getConnection(executorId))
  }

  def addExecutors(executorIdsToAddress: Map[ExecutorId, SerializableDirectBuffer]): Unit = {
    executorIdsToAddress.foreach {
      case (executorId, address) => executorAddresses.put(executorId, address.value)
    }
<<<<<<< HEAD
=======
    allocatedClientWorkers.foreach(w => executorIdsToAddress.foreach(
      x => w.getConnection(x._1)))
>>>>>>> b06e6163
  }

  def preConnect(): Unit = {
    allocatedClientWorkers.foreach(_.preconnect())
  }

  /**
   * Remove executor from communications.
   */
  override def removeExecutor(executorId: Long): Unit = executorAddresses.remove(executorId)

  /**
   * Registers blocks using blockId on SERVER side.
   */
  override def register(blockId: BlockId, block: Block): Unit = {
    registeredBlocks.put(blockId, block)
  }

  /**
   * Change location of underlying blockId in memory
   */
  override def mutate(blockId: BlockId, newBlock: Block, callback: OperationCallback): Unit = {
    unregister(blockId)
    register(blockId, newBlock)
    callback.onComplete(new OperationResult {
      override def getStatus: OperationStatus.Value = OperationStatus.SUCCESS

      override def getError: TransportError = null

      override def getStats: Option[OperationStats] = None

      override def getData: MemoryBlock = newBlock.getMemoryBlock
    })

  }

  /**
   * Indicate that this blockId is not needed any more by an application.
   * Note: this is a blocking call. On return it's safe to free blocks memory.
   */
  override def unregister(blockId: BlockId): Unit = {
    registeredBlocks.remove(blockId)
  }

  def unregisterShuffle(shuffleId: Int): Unit = {
    registeredBlocks.keysIterator.foreach(bid =>
      if (bid.asInstanceOf[UcxShuffleBockId].shuffleId == shuffleId) {
        registeredBlocks.remove(bid)
      }
    )
  }

  def unregisterAllBlocks(): Unit = {
    registeredBlocks.clear()
  }

  /**
   * Batch version of [[ fetchBlocksByBlockIds ]].
   */
  def fetchBlocksByBlockIds(executorId: ExecutorId, blockIds: Seq[BlockId],
                                     resultBufferAllocator: BufferAllocator,
                                     callbacks: Seq[OperationCallback]): Unit = {
    selectClientWorker.fetchBlocksByBlockIds(executorId, blockIds,
                                             resultBufferAllocator, callbacks)
  }

  def fetchBlockByStream(executorId: ExecutorId, blockId: BlockId,
<<<<<<< HEAD
                                     resultBufferAllocator: BufferAllocator,
                                     callback: OperationCallback): Unit = {
=======
                         resultBufferAllocator: BufferAllocator,
                         callback: OperationCallback): Unit = {
>>>>>>> b06e6163
    selectClientWorker.fetchBlockByStream(executorId, blockId,
                                          resultBufferAllocator, callback)
  }

  def connectServerWorkers(executorId: ExecutorId, workerAddress: ByteBuffer): Unit = {
<<<<<<< HEAD
    allocatedServerWorkers.foreach(_.connectByWorkerAddress(executorId, workerAddress))
  }

  def handleFetchBlockRequest(replyTag: Int, amData: UcpAmData, replyExecutor: Long): Unit = {
=======
    allocatedServerWorkers.foreach(
      _.connectByWorkerAddress(executorId, workerAddress))
  }

  def handleFetchBlockRequest(replyTag: Int, amData: UcpAmData,
                              replyExecutor: Long): Unit = {
>>>>>>> b06e6163
    replyThreadPool.submit(new Runnable {
      override def run(): Unit = {
        val buffer = UnsafeUtils.getByteBufferView(amData.getDataAddress,
                                                   amData.getLength.toInt)
        val blockIds = mutable.ArrayBuffer.empty[BlockId]

        // 1. Deserialize blockIds from header
        while (buffer.remaining() > 0) {
          val blockId = UcxShuffleBockId.deserialize(buffer)
          if (!registeredBlocks.contains(blockId)) {
            throw new UcxException(s"$blockId is not registered")
          }
          blockIds += blockId
        }
        amData.close()

        val blocks = blockIds.map(bid => registeredBlocks(bid))

        selectServerWorker.handleFetchBlockRequest(blocks, replyTag,
                                                   replyExecutor)
        amData.close()
      }
    })
  }

  def handleFetchBlockStream(replyTag: Int, blockId: BlockId,
                             replyExecutor: Long): Unit = {
    replyThreadPool.submit(new Runnable {
      override def run(): Unit = {
        val block = registeredBlocks(blockId)
<<<<<<< HEAD
        selectServerWorker.handleFetchBlockStream(block, replyTag, replyExecutor)
=======
        selectServerWorker.handleFetchBlockStream(block, replyTag,
                                                  replyExecutor)
>>>>>>> b06e6163
      }
    })
  }

  @inline
  def selectClientWorker(): UcxWorkerWrapper = allocatedClientWorkers(
    (clientWorkerId.incrementAndGet() % allocatedClientWorkers.length).abs)

  // @inline
  // def selectServerWorker(): UcxWorkerWrapper = allocatedServerWorkers(
  //   (serverWorkerId.incrementAndGet() % allocatedServerWorkers.length).abs)

  @inline
  def selectServerWorker(): UcxWorkerWrapper = Option(serverLocal.get) match {
    case Some(server) => server
    case None =>
      val server = allocatedServerWorkers(
        (serverWorkerId.incrementAndGet() % allocatedServerWorkers.length).abs)
      serverLocal.set(server)
      server
  }

  /**
   * Progress outstanding operations. This routine is blocking (though may poll for event).
   * It's required to call this routine within same thread that submitted [[ fetchBlocksByBlockIds ]].
   *
   * Return from this method guarantees that at least some operation was progressed.
   * But not guaranteed that at least one [[ fetchBlocksByBlockIds ]] completed!
   */
  override def progress(): Unit = {
  }
}<|MERGE_RESOLUTION|>--- conflicted
+++ resolved
@@ -10,10 +10,7 @@
 import org.apache.spark.shuffle.ucx.rpc.GlobalWorkerRpcThread
 import org.apache.spark.shuffle.ucx.utils.{SerializableDirectBuffer, SerializationUtils}
 import org.apache.spark.shuffle.utils.UnsafeUtils
-<<<<<<< HEAD
 import org.apache.spark.util.Utils
-=======
->>>>>>> b06e6163
 import org.apache.spark.util.ThreadUtils
 import org.apache.spark.network.netty.SparkTransportConf
 import org.openucx.jucx.UcxException
@@ -23,7 +20,6 @@
 import java.net.InetSocketAddress
 import java.nio.ByteBuffer
 import java.util.concurrent.atomic.AtomicInteger
-import java.util.concurrent.ExecutorService
 import scala.collection.concurrent.TrieMap
 import scala.collection.mutable
 
@@ -196,6 +192,11 @@
         listener = null
       }
 
+      if (progressThread != null) {
+        progressThread.interrupt()
+        progressThread.join(10)
+      }
+
       if (globalWorker != null) {
         globalWorker.close()
         globalWorker = null
@@ -221,15 +222,11 @@
     executorIdsToAddress.foreach {
       case (executorId, address) => executorAddresses.put(executorId, address.value)
     }
-<<<<<<< HEAD
-=======
     allocatedClientWorkers.foreach(w => executorIdsToAddress.foreach(
       x => w.getConnection(x._1)))
->>>>>>> b06e6163
   }
 
   def preConnect(): Unit = {
-    allocatedClientWorkers.foreach(_.preconnect())
   }
 
   /**
@@ -285,7 +282,7 @@
   /**
    * Batch version of [[ fetchBlocksByBlockIds ]].
    */
-  def fetchBlocksByBlockIds(executorId: ExecutorId, blockIds: Seq[BlockId],
+  override def fetchBlocksByBlockIds(executorId: ExecutorId, blockIds: Seq[BlockId],
                                      resultBufferAllocator: BufferAllocator,
                                      callbacks: Seq[OperationCallback]): Unit = {
     selectClientWorker.fetchBlocksByBlockIds(executorId, blockIds,
@@ -293,31 +290,19 @@
   }
 
   def fetchBlockByStream(executorId: ExecutorId, blockId: BlockId,
-<<<<<<< HEAD
-                                     resultBufferAllocator: BufferAllocator,
-                                     callback: OperationCallback): Unit = {
-=======
                          resultBufferAllocator: BufferAllocator,
                          callback: OperationCallback): Unit = {
->>>>>>> b06e6163
     selectClientWorker.fetchBlockByStream(executorId, blockId,
                                           resultBufferAllocator, callback)
   }
 
   def connectServerWorkers(executorId: ExecutorId, workerAddress: ByteBuffer): Unit = {
-<<<<<<< HEAD
-    allocatedServerWorkers.foreach(_.connectByWorkerAddress(executorId, workerAddress))
-  }
-
-  def handleFetchBlockRequest(replyTag: Int, amData: UcpAmData, replyExecutor: Long): Unit = {
-=======
     allocatedServerWorkers.foreach(
       _.connectByWorkerAddress(executorId, workerAddress))
   }
 
   def handleFetchBlockRequest(replyTag: Int, amData: UcpAmData,
                               replyExecutor: Long): Unit = {
->>>>>>> b06e6163
     replyThreadPool.submit(new Runnable {
       override def run(): Unit = {
         val buffer = UnsafeUtils.getByteBufferView(amData.getDataAddress,
@@ -332,7 +317,6 @@
           }
           blockIds += blockId
         }
-        amData.close()
 
         val blocks = blockIds.map(bid => registeredBlocks(bid))
 
@@ -348,12 +332,8 @@
     replyThreadPool.submit(new Runnable {
       override def run(): Unit = {
         val block = registeredBlocks(blockId)
-<<<<<<< HEAD
-        selectServerWorker.handleFetchBlockStream(block, replyTag, replyExecutor)
-=======
         selectServerWorker.handleFetchBlockStream(block, replyTag,
                                                   replyExecutor)
->>>>>>> b06e6163
       }
     })
   }
