/*
 * Copyright (C) 2022, NVIDIA CORPORATION & AFFILIATES. ALL RIGHTS RESERVED.
 * See file LICENSE for terms.
 */
package org.apache.spark.shuffle.ucx

import org.apache.spark.SparkEnv
import org.apache.spark.internal.Logging
import org.apache.spark.shuffle.ucx.memory.UcxHostBounceBuffersPool
import org.apache.spark.shuffle.ucx.rpc.GlobalWorkerRpcThread
import org.apache.spark.shuffle.ucx.utils.{SerializableDirectBuffer, SerializationUtils}
import org.apache.spark.shuffle.utils.UnsafeUtils
import org.openucx.jucx.UcxException
import org.openucx.jucx.ucp._
import org.openucx.jucx.ucs.UcsConstants

import java.lang.ThreadLocal
import java.net.InetSocketAddress
import java.nio.ByteBuffer
import java.util.concurrent.atomic.AtomicInteger
import java.util.concurrent.{Executors, ExecutorService}
import scala.collection.concurrent.TrieMap
import scala.collection.mutable

class UcxRequest(private var request: UcpRequest, stats: OperationStats)
  extends Request {

  private[ucx] var completed = false

  override def isCompleted: Boolean = completed || ((request != null) && request.isCompleted)

  override def getStats: Option[OperationStats] = Some(stats)

  private[ucx] def setRequest(request: UcpRequest): Unit = {
    this.request = request
  }
}

class UcxStats extends OperationStats {
  private[ucx] val startTime = System.nanoTime()
  private[ucx] var amHandleTime = 0L
  private[ucx] var endTime: Long = 0L
  private[ucx] var receiveSize: Long = 0L

  /**
   * Time it took from operation submit to callback call.
   * This depends on [[ ShuffleTransport.progress() ]] calls,
   * and does not indicate actual data transfer time.
   */
  override def getElapsedTimeNs: Long = endTime - startTime

  /**
   * Indicates number of valid bytes in receive memory
   */
  override def recvSize: Long = receiveSize
}

case class UcxShuffleBockId(shuffleId: Int, mapId: Int, reduceId: Int) extends BlockId {
  override def serializedSize: Int = 12

  override def serialize(byteBuffer: ByteBuffer): Unit = {
    byteBuffer.putInt(shuffleId)
    byteBuffer.putInt(mapId)
    byteBuffer.putInt(reduceId)
  }
}

object UcxShuffleBockId {
  def deserialize(byteBuffer: ByteBuffer): UcxShuffleBockId = {
    val shuffleId = byteBuffer.getInt
    val mapId = byteBuffer.getInt
    val reduceId = byteBuffer.getInt
    UcxShuffleBockId(shuffleId, mapId, reduceId)
  }
}

class UcxShuffleTransport(var ucxShuffleConf: UcxShuffleConf = null, var executorId: Long = 0) extends ShuffleTransport
  with Logging {
  @volatile private var initialized: Boolean = false
  @volatile private var running: Boolean = true
  private[ucx] var ucxContext: UcpContext = _
  private var globalWorker: UcpWorker = _
  private var listener: UcpListener = _
  private val ucpWorkerParams = new UcpWorkerParams().requestThreadSafety()
  val endpoints = mutable.Set.empty[UcpEndpoint]
  val executorAddresses = new TrieMap[ExecutorId, ByteBuffer]
  
  private var allocatedClientWorkers: Array[UcxWorkerWrapper] = _
  private var clientWorkerId = new AtomicInteger()
  // private var clientLocal = new ThreadLocal[UcxWorkerWrapper] = _
  
  private var allocatedServerWorkers: Array[UcxWorkerWrapper] = _
  private val serverWorkerId = new AtomicInteger()
  
  private val registeredBlocks = new TrieMap[BlockId, Block]
  private var progressExecutors: ExecutorService = _
  private var replyExecutors: ExecutorService = _

  var hostBounceBufferMemoryPool: UcxHostBounceBuffersPool = _

  //
  private[ucx] val pollSend = new PsMonitor
  private[ucx] val pollRecv = new PsMonitor
  private[ucx] val flySend = new PsMonitor
  private[ucx] val flyRecv = new PsMonitor
  private[ucx] val synSend = new PsMonitor
  private[ucx] val synRecv = new PsMonitor
  // private[ucx] val txBps = new BpsMonitor
  // private[ucx] val rxBps = new BpsMonitor

  private[ucx] var monitorRun = new java.util.concurrent.CountDownLatch(1)
  private[ucx] val monitor = new MonitorThread

  class MonitorThread extends Thread {
    override def run(): Unit = {
      monitorRun.await
      while (!isInterrupted) {
          // logInfo(s"@D pollSend->$pollSend pollRecv->$pollRecv flySend->$flySend flyRecv->$flyRecv txBps->$txBps rxBps->$rxBps")
          val stamp = System.currentTimeMillis()
          logInfo(s"@D synSend->${synSend.currentStats(stamp).toSeq} synRecv->${synRecv.currentStats(stamp).toSeq} pollSend->${pollSend.currentStats(stamp).toSeq} flyRecv->${flyRecv.currentStats(stamp).toSeq} flySend->${flySend.currentStats(stamp).toSeq} pollRecv->${pollRecv.currentStats(stamp).toSeq}")
          Thread.sleep(1000)
      }
    }
  }

  private[ucx] def startMon(): Unit = {
    monitor.start
  }

  private[ucx] def closeMon(): Unit = {
    monitor.interrupt()
    logInfo(s"@D pollSend->${pollSend.id.aggregate} pollRecv->${pollRecv.id.aggregate}")
  }

  /* private[ucx]  */def runMon(): Unit = {
    monitorRun.countDown
  }
  //
  private val errorHandler = new UcpEndpointErrorHandler {
    override def onError(ucpEndpoint: UcpEndpoint, errorCode: Int, errorString: String): Unit = {
      if (errorCode == UcsConstants.STATUS.UCS_ERR_CONNECTION_RESET) {
        logWarning(s"Connection closed on ep: $ucpEndpoint")
      } else {
        logError(s"Ep $ucpEndpoint got an error: $errorString")
      }
      endpoints.remove(ucpEndpoint)
      ucpEndpoint.close()
    }
  }

  class ProgressTask(worker: UcpWorker) extends Runnable {
    override def run(): Unit = {
      val useWakeup = ucxShuffleConf.useWakeup
      while (running) {
        worker.synchronized {
          while (worker.progress != 0) {}
        }
        if (useWakeup) {
          worker.waitForEvents()
        }
      }
    }
  }

  override def init(): ByteBuffer = {
    if (ucxShuffleConf == null) {
      ucxShuffleConf = new UcxShuffleConf(SparkEnv.get.conf)
    }

    val numEndpoints = ucxShuffleConf.numWorkers *
      ucxShuffleConf.getSparkConf.getInt("spark.executor.instances", 1) *
      ucxShuffleConf.numListenerThreads // Each listener thread creates backward endpoint
    logInfo(s"Creating UCX context with an estimated number of endpoints: $numEndpoints")

    val params = new UcpParams().requestAmFeature().setMtWorkersShared(true).setEstimatedNumEps(numEndpoints)
      .requestAmFeature().setConfig("USE_MT_MUTEX", "yes")

    if (ucxShuffleConf.useWakeup) {
      params.requestWakeupFeature()
      ucpWorkerParams.requestWakeupRX().requestWakeupTX().requestWakeupEdge()
    }

    ucxContext = new UcpContext(params)
    globalWorker = ucxContext.newWorker(ucpWorkerParams)
    hostBounceBufferMemoryPool = new UcxHostBounceBuffersPool(ucxShuffleConf, ucxContext)

    // replyExecutors = Executors.newFixedThreadPool(ucxShuffleConf.numListenerThreads)
    replyExecutors = Executors.newWorkStealingPool(ucxShuffleConf.numListenerThreads)
    progressExecutors = Executors.newFixedThreadPool(
      ucxShuffleConf.numListenerThreads + ucxShuffleConf.numWorkers + 1)

    allocatedServerWorkers = new Array[UcxWorkerWrapper](ucxShuffleConf.numListenerThreads)
    logInfo(s"Allocating ${ucxShuffleConf.numListenerThreads} server workers")
    for (i <- 0 until ucxShuffleConf.numListenerThreads) {
      val worker = ucxContext.newWorker(ucpWorkerParams)
      allocatedServerWorkers(i) = UcxWorkerWrapper(worker, this, isClientWorker = false, i.toLong)
      progressExecutors.submit(new ProgressTask(worker))
    }

    val Array(host, port) = ucxShuffleConf.listenerAddress.split(":")
    listener = globalWorker.newListener(new UcpListenerParams().setSockAddr(
      new InetSocketAddress(host, port.toInt))
      .setConnectionHandler((ucpConnectionRequest: UcpConnectionRequest) => {
        endpoints.add(globalWorker.newEndpoint(new UcpEndpointParams().setConnectionRequest(ucpConnectionRequest)
          .setPeerErrorHandlingMode().setErrorHandler(errorHandler)
          .setName(s"Endpoint to ${ucpConnectionRequest.getClientId}")))
      }))
    // Main RPC thread. Submit each RPC request to separate thread and send reply back from separate worker.
    globalWorker.setAmRecvHandler(0, (headerAddress: Long, headerSize: Long, amData: UcpAmData, _: UcpEndpoint) => {
      val header = UnsafeUtils.getByteBufferView(headerAddress, headerSize.toInt)
      val replyTag = header.getInt
      val replyExecutor = header.getLong
      handleFetchBlockRequest(replyTag, amData, replyExecutor)
      UcsConstants.STATUS.UCS_INPROGRESS
    }, UcpConstants.UCP_AM_FLAG_PERSISTENT_DATA | UcpConstants.UCP_AM_FLAG_WHOLE_MSG )
    // AM to get worker address for client worker and connect server workers to it
    globalWorker.setAmRecvHandler(1, (headerAddress: Long, headerSize: Long, amData: UcpAmData,
                                      _: UcpEndpoint) => {
      val header = UnsafeUtils.getByteBufferView(headerAddress, headerSize.toInt)
      val executorId = header.getLong
      val workerAddress = UnsafeUtils.getByteBufferView(amData.getDataAddress, amData.getLength.toInt)
      connectServerWorkers(executorId, workerAddress)
      UcsConstants.STATUS.UCS_OK
    }, UcpConstants.UCP_AM_FLAG_WHOLE_MSG)
    progressExecutors.submit(new ProgressTask(globalWorker))

    allocatedClientWorkers = new Array[UcxWorkerWrapper](ucxShuffleConf.numWorkers)
    logInfo(s"Allocating ${ucxShuffleConf.numWorkers} client workers")
    for (i <- 0 until ucxShuffleConf.numWorkers) {
      val clientId: Long = ((i.toLong + 1L) << 32) | executorId
      ucpWorkerParams.setClientId(clientId)
      val worker = ucxContext.newWorker(ucpWorkerParams)
      allocatedClientWorkers(i) = UcxWorkerWrapper(worker, this, isClientWorker = true, clientId)
      progressExecutors.submit(new ProgressTask(worker))
    }

    startMon()
    initialized = true
    logInfo(s"Started listener on ${listener.getAddress}")
    SerializationUtils.serializeInetAddress(listener.getAddress)
  }

  /**
   * Close all transport resources
   */
  override def close(): Unit = {
    closeMon()
    if (initialized) {
      endpoints.foreach(_.closeNonBlockingForce())
      endpoints.clear()

      hostBounceBufferMemoryPool.close()

      allocatedClientWorkers.foreach(_.close)

      if (listener != null) {
        listener.close()
        listener = null
      }

      if (globalWorker != null) {
        globalWorker.close()
        globalWorker = null
      }

      allocatedServerWorkers.foreach(_.close)
      running = false
      replyExecutors.shutdown()
      progressExecutors.shutdown()
      if (ucxContext != null) {
        ucxContext.close()
        ucxContext = null
      }
    }
  }

  /**
   * Add executor's worker address. For standalone testing purpose and for implementations that makes
   * connection establishment outside of UcxShuffleManager.
   */
  override def addExecutor(executorId: ExecutorId, workerAddress: ByteBuffer): Unit = {
    executorAddresses.put(executorId, workerAddress)
    allocatedClientWorkers.foreach(_.getConnection(executorId))
  }

  def addExecutors(executorIdsToAddress: Map[ExecutorId, SerializableDirectBuffer]): Unit = {
    executorIdsToAddress.foreach {
      case (executorId, address) => executorAddresses.put(executorId, address.value)
    }
  }

  def preConnect(): Unit = {
    allocatedClientWorkers.foreach(_.preconnect())
  }

  /**
   * Remove executor from communications.
   */
  override def removeExecutor(executorId: Long): Unit = executorAddresses.remove(executorId)

  /**
   * Registers blocks using blockId on SERVER side.
   */
  override def register(blockId: BlockId, block: Block): Unit = {
    registeredBlocks.put(blockId, block)
  }

  /**
   * Change location of underlying blockId in memory
   */
  override def mutate(blockId: BlockId, newBlock: Block, callback: OperationCallback): Unit = {
    unregister(blockId)
    register(blockId, newBlock)
    callback.onComplete(new OperationResult {
      override def getStatus: OperationStatus.Value = OperationStatus.SUCCESS

      override def getError: TransportError = null

      override def getStats: Option[OperationStats] = None

      override def getData: MemoryBlock = newBlock.getMemoryBlock
    })

  }

  /**
   * Indicate that this blockId is not needed any more by an application.
   * Note: this is a blocking call. On return it's safe to free blocks memory.
   */
  override def unregister(blockId: BlockId): Unit = {
    registeredBlocks.remove(blockId)
  }

  def unregisterShuffle(shuffleId: Int): Unit = {
    registeredBlocks.keysIterator.foreach(bid =>
      if (bid.asInstanceOf[UcxShuffleBockId].shuffleId == shuffleId) {
        registeredBlocks.remove(bid)
      }
    )
  }

  def unregisterAllBlocks(): Unit = {
    registeredBlocks.clear()
  }

  /**
   * Batch version of [[ fetchBlocksByBlockIds ]].
   */
  override def fetchBlocksByBlockIds(executorId: ExecutorId, blockIds: Seq[BlockId],
                                     resultBufferAllocator: BufferAllocator,
                                     callbacks: Seq[OperationCallback]): Unit = {
    selectClientWorker.fetchBlocksByBlockIds(
        executorId, blockIds, resultBufferAllocator, callbacks)
<<<<<<< HEAD
=======
    })
    runMon
>>>>>>> fa6d4d92
  }

  def connectServerWorkers(executorId: ExecutorId, workerAddress: ByteBuffer): Unit = {
    allocatedServerWorkers.foreach(_.connectByWorkerAddress(executorId, workerAddress))
  }

  def handleFetchBlockRequest(replyTag: Int, amData: UcpAmData, replyExecutor: Long): Unit = {
    replyExecutors.submit(new Runnable {
      override def run = {
        val buffer = UnsafeUtils.getByteBufferView(amData.getDataAddress, amData.getLength.toInt)
        val blockIds = mutable.ArrayBuffer.empty[BlockId]

        val sendTime = buffer.getLong()
        flySend.add(System.currentTimeMillis - sendTime)
        // 1. Deserialize blockIds from header
        while (buffer.remaining() > 8) {
          val blockId = UcxShuffleBockId.deserialize(buffer)
          if (!registeredBlocks.contains(blockId)) {
            throw new UcxException(s"$blockId is not registered")
          }
          blockIds += blockId
        }
        amData.close()

        val blocks = blockIds.map(bid => registeredBlocks(bid))

        selectServerWorker.handleFetchBlockRequest(blocks, replyTag, replyExecutor)
      }
    })
  }

  // @inline
  // def selectClientWorker(): UcxWorkerWrapper = Option(clientLocal.get) match {
  //   case Some(client) => client
  //   case None => 
  //     val client = allocatedClientWorkers(
  //       (clientWorkerId.incrementAndGet() % allocatedClientWorkers.length).abs)
  //     clientLocal.set(client)
  //     client
  // }

  @inline
  def selectClientWorker(): UcxWorkerWrapper = allocatedClientWorkers(
    (clientWorkerId.incrementAndGet() % allocatedClientWorkers.length).abs)

  @inline
  def selectServerWorker(): UcxWorkerWrapper = allocatedServerWorkers(
    (serverWorkerId.incrementAndGet() % allocatedServerWorkers.length).abs)

  /**
   * Progress outstanding operations. This routine is blocking (though may poll for event).
   * It's required to call this routine within same thread that submitted [[ fetchBlocksByBlockIds ]].
   *
   * Return from this method guarantees that at least some operation was progressed.
   * But not guaranteed that at least one [[ fetchBlocksByBlockIds ]] completed!
   */
  override def progress(): Unit = {
  }
}<|MERGE_RESOLUTION|>--- conflicted
+++ resolved
@@ -351,11 +351,7 @@
                                      callbacks: Seq[OperationCallback]): Unit = {
     selectClientWorker.fetchBlocksByBlockIds(
         executorId, blockIds, resultBufferAllocator, callbacks)
-<<<<<<< HEAD
-=======
-    })
     runMon
->>>>>>> fa6d4d92
   }
 
   def connectServerWorkers(executorId: ExecutorId, workerAddress: ByteBuffer): Unit = {
